--- conflicted
+++ resolved
@@ -34,7 +34,6 @@
             .apply()
     }
     
-<<<<<<< HEAD
     // === Weight Management Preferences ===
     
     /**
@@ -55,8 +54,58 @@
     fun setWeightUnit(unit: WeightUnit) {
         sharedPreferences.edit()
             .putString(WEIGHT_UNIT_KEY, unit.name)
-=======
-    // BLE Scales Preferences
+            .apply()
+    }
+    
+    /**
+     * Get the weight measurement tolerance percentage
+     */
+    fun getWeightTolerance(): Float {
+        return sharedPreferences.getFloat(WEIGHT_TOLERANCE_KEY, DEFAULT_WEIGHT_TOLERANCE)
+    }
+    
+    /**
+     * Set the weight measurement tolerance percentage
+     */
+    fun setWeightTolerance(tolerancePercent: Float) {
+        sharedPreferences.edit()
+            .putFloat(WEIGHT_TOLERANCE_KEY, tolerancePercent.coerceIn(0f, 50f))
+            .apply()
+    }
+    
+    /**
+     * Get whether to show weight suggestions automatically
+     */
+    fun getShowWeightSuggestions(): Boolean {
+        return sharedPreferences.getBoolean(SHOW_WEIGHT_SUGGESTIONS_KEY, true)
+    }
+    
+    /**
+     * Set whether to show weight suggestions automatically
+     */
+    fun setShowWeightSuggestions(show: Boolean) {
+        sharedPreferences.edit()
+            .putBoolean(SHOW_WEIGHT_SUGGESTIONS_KEY, show)
+            .apply()
+    }
+    
+    /**
+     * Get the default spool configuration ID for new measurements
+     */
+    fun getDefaultSpoolConfigurationId(): String? {
+        return sharedPreferences.getString(DEFAULT_SPOOL_CONFIG_KEY, null)
+    }
+    
+    /**
+     * Set the default spool configuration ID for new measurements
+     */
+    fun setDefaultSpoolConfigurationId(configurationId: String?) {
+        sharedPreferences.edit()
+            .putString(DEFAULT_SPOOL_CONFIG_KEY, configurationId)
+            .apply()
+    }
+    
+    // === BLE Scales Preferences ===
     
     /**
      * Get the preferred BLE scale device address
@@ -71,25 +120,10 @@
     fun setPreferredScaleAddress(address: String?) {
         sharedPreferences.edit()
             .putString(PREFERRED_SCALE_ADDRESS_KEY, address)
->>>>>>> 00fef4ba
-            .apply()
-    }
-    
-    /**
-<<<<<<< HEAD
-     * Get the weight measurement tolerance percentage
-     */
-    fun getWeightTolerance(): Float {
-        return sharedPreferences.getFloat(WEIGHT_TOLERANCE_KEY, DEFAULT_WEIGHT_TOLERANCE)
-    }
-    
-    /**
-     * Set the weight measurement tolerance percentage
-     */
-    fun setWeightTolerance(tolerancePercent: Float) {
-        sharedPreferences.edit()
-            .putFloat(WEIGHT_TOLERANCE_KEY, tolerancePercent.coerceIn(0f, 50f))
-=======
+            .apply()
+    }
+    
+    /**
      * Get the preferred BLE scale device name for display
      */
     fun getPreferredScaleName(): String? {
@@ -102,25 +136,10 @@
     fun setPreferredScaleName(name: String?) {
         sharedPreferences.edit()
             .putString(PREFERRED_SCALE_NAME_KEY, name)
->>>>>>> 00fef4ba
-            .apply()
-    }
-    
-    /**
-<<<<<<< HEAD
-     * Get whether to show weight suggestions automatically
-     */
-    fun getShowWeightSuggestions(): Boolean {
-        return sharedPreferences.getBoolean(SHOW_WEIGHT_SUGGESTIONS_KEY, true)
-    }
-    
-    /**
-     * Set whether to show weight suggestions automatically
-     */
-    fun setShowWeightSuggestions(show: Boolean) {
-        sharedPreferences.edit()
-            .putBoolean(SHOW_WEIGHT_SUGGESTIONS_KEY, show)
-=======
+            .apply()
+    }
+    
+    /**
      * Check if BLE scales are enabled
      */
     fun isBleScalesEnabled(): Boolean {
@@ -133,25 +152,10 @@
     fun setBleScalesEnabled(enabled: Boolean) {
         sharedPreferences.edit()
             .putBoolean(BLE_SCALES_ENABLED_KEY, enabled)
->>>>>>> 00fef4ba
-            .apply()
-    }
-    
-    /**
-<<<<<<< HEAD
-     * Get the default spool configuration ID for new measurements
-     */
-    fun getDefaultSpoolConfigurationId(): String? {
-        return sharedPreferences.getString(DEFAULT_SPOOL_CONFIG_KEY, null)
-    }
-    
-    /**
-     * Set the default spool configuration ID for new measurements
-     */
-    fun setDefaultSpoolConfigurationId(configurationId: String?) {
-        sharedPreferences.edit()
-            .putString(DEFAULT_SPOOL_CONFIG_KEY, configurationId)
-=======
+            .apply()
+    }
+    
+    /**
      * Check if auto-connect to BLE scales is enabled
      */
     fun isBleScalesAutoConnectEnabled(): Boolean {
@@ -175,24 +179,24 @@
             .remove(PREFERRED_SCALE_ADDRESS_KEY)
             .remove(PREFERRED_SCALE_NAME_KEY)
             .putBoolean(BLE_SCALES_ENABLED_KEY, false)
->>>>>>> 00fef4ba
             .apply()
     }
     
     companion object {
         private const val MATERIAL_DISPLAY_MODE_KEY = "material_display_mode"
-<<<<<<< HEAD
+        
+        // Weight management keys
         private const val WEIGHT_UNIT_KEY = "weight_unit"
         private const val WEIGHT_TOLERANCE_KEY = "weight_tolerance"
         private const val SHOW_WEIGHT_SUGGESTIONS_KEY = "show_weight_suggestions"
         private const val DEFAULT_SPOOL_CONFIG_KEY = "default_spool_configuration"
         
-        private const val DEFAULT_WEIGHT_TOLERANCE = 5f // 5% tolerance
-=======
+        // BLE scales keys
         private const val PREFERRED_SCALE_ADDRESS_KEY = "preferred_scale_address"
         private const val PREFERRED_SCALE_NAME_KEY = "preferred_scale_name"
         private const val BLE_SCALES_ENABLED_KEY = "ble_scales_enabled"
         private const val BLE_SCALES_AUTO_CONNECT_KEY = "ble_scales_auto_connect"
->>>>>>> 00fef4ba
+        
+        private const val DEFAULT_WEIGHT_TOLERANCE = 5f // 5% tolerance
     }
 }