package com.bscan.navigation

import android.util.Log
import androidx.compose.foundation.background
import androidx.compose.foundation.layout.Box
import androidx.compose.foundation.layout.fillMaxSize
import androidx.compose.material3.MaterialTheme
import androidx.compose.runtime.*
import androidx.compose.ui.Modifier
import androidx.compose.ui.platform.LocalUriHandler
import androidx.lifecycle.compose.collectAsStateWithLifecycle
import androidx.navigation.NavHostController
import androidx.navigation.compose.NavHost
import androidx.navigation.compose.composable
import androidx.navigation.compose.rememberNavController
import com.bscan.MainViewModel
import com.bscan.ScanState
import com.bscan.model.UpdateStatus
import com.bscan.nfc.NfcManager
import com.bscan.ui.ScanHistoryScreen
import com.bscan.ui.UpdateDialog
import com.bscan.ui.screens.*
import com.bscan.viewmodel.UpdateViewModel
import com.bscan.ble.BlePermissionHandler

@Composable
fun AppNavigation(
    viewModel: MainViewModel,
    updateViewModel: UpdateViewModel,
    nfcManager: NfcManager,
    blePermissionHandler: BlePermissionHandler,
    navController: NavHostController = rememberNavController()
) {
    val updateUiState by updateViewModel.uiState.collectAsStateWithLifecycle()
    val scanUiState by viewModel.uiState.collectAsStateWithLifecycle()
    val uriHandler = LocalUriHandler.current
    
    // Handle navigation after successful scan
    LaunchedEffect(scanUiState.scanState, scanUiState.filamentInfo) {
        if (scanUiState.scanState == ScanState.SUCCESS) {
            scanUiState.filamentInfo?.let { filamentInfo ->
                val trayUid = filamentInfo.trayUid
                // Navigate to spool details page after successful scan
                navController.navigate("details/${DetailType.INVENTORY_STOCK.name.lowercase()}/$trayUid") {
                    // Optional: clear the back stack to prevent going back to scanning state
                    // popUpTo("main") { inclusive = false }
                }
            }
        }
    }
    
    // Update dialog
    if (updateUiState.status == UpdateStatus.AVAILABLE || 
        updateUiState.status == UpdateStatus.DOWNLOADING ||
        updateUiState.status == UpdateStatus.DOWNLOADED ||
        updateUiState.status == UpdateStatus.INSTALLING ||
        (updateUiState.status == UpdateStatus.ERROR && updateUiState.updateInfo != null)) {
        
        updateUiState.updateInfo?.let { updateInfo ->
            UpdateDialog(
                updateInfo = updateInfo,
                status = updateUiState.status,
                downloadProgress = updateUiState.downloadProgress,
                error = updateUiState.error,
                onDownload = { updateViewModel.downloadUpdate() },
                onInstall = { updateViewModel.installUpdate() },
                onDismiss = { updateViewModel.clearError() },
                onViewOnGitHub = { 
                    uriHandler.openUri(updateInfo.releaseUrl)
                },
                onDismissVersion = { updateViewModel.dismissUpdate() }
            )
        }
    }
    
    Box(
        modifier = Modifier
            .fillMaxSize()
            .background(MaterialTheme.colorScheme.background)
    ) {
        NavHost(
            navController = navController,
            startDestination = "main"
        ) {
        composable("main") {
            HomeScreen(
                scanState = viewModel.uiState.collectAsStateWithLifecycle().value.scanState,
                scanProgress = viewModel.scanProgress.collectAsStateWithLifecycle().value,
                onSimulateScan = { /* TODO: Add simulate scan functionality if needed */ },
                onNavigateToSettings = { navController.navigate("settings") },
                onNavigateToHistory = { navController.navigate("history") },
                onNavigateToDetails = { detailType, identifier ->
                    navController.navigate("details/${detailType.name.lowercase()}/$identifier")
                }
            )
        }
        
        composable("history") {
            ScanHistoryScreen(
                onNavigateBack = { navController.popBackStack() },
                onNavigateToDetails = { detailType, identifier ->
                    navController.navigate("details/${detailType.name.lowercase()}/$identifier")
                }
            )
        }
        
        composable("spoolList") {
            SpoolListScreen(
                onNavigateBack = { navController.popBackStack() },
                onNavigateToDetails = { detailType, identifier ->
                    navController.navigate("details/${detailType.name.lowercase()}/$identifier")
                }
            )
        }
        
        composable("trayTracking") {
            TrayTrackingScreen(
                viewModel = viewModel,
                onNavigateBack = { navController.popBackStack() }
            )
        }
        
        composable("settings") {
            SettingsScreen(
                onNavigateBack = { navController.popBackStack() },
<<<<<<< HEAD
                onNavigateToComponents = { navController.navigate("components") }
            )
        }
        
        composable("components") {
            PhysicalComponentsScreen(
                onNavigateBack = { navController.popBackStack() }
=======
                blePermissionHandler = blePermissionHandler
>>>>>>> 00fef4ba
            )
        }
        
        composable("details/{type}/{identifier}") { backStackEntry ->
            val typeStr = backStackEntry.arguments?.getString("type")
            val identifier = backStackEntry.arguments?.getString("identifier")
            
            Log.d("AppNavigation", "Navigating to details with type: $typeStr, identifier: $identifier")
            
            // Validate parameters
            if (typeStr.isNullOrBlank()) {
                Log.e("AppNavigation", "Missing or empty type parameter in navigation")
                // Navigate back to main screen on invalid parameters
                LaunchedEffect(Unit) {
                    navController.navigate("main") {
                        popUpTo("main") { inclusive = true }
                    }
                }
                return@composable
            }
            
            if (identifier.isNullOrBlank()) {
                Log.e("AppNavigation", "Missing or empty identifier parameter in navigation")
                // Navigate back to main screen on invalid parameters
                LaunchedEffect(Unit) {
                    navController.navigate("main") {
                        popUpTo("main") { inclusive = true }
                    }
                }
                return@composable
            }
            
            val detailType = when (typeStr.lowercase().trim()) {
                "scan" -> DetailType.SCAN
                "tag" -> DetailType.TAG
                "spool" -> DetailType.INVENTORY_STOCK
                "inventory_stock" -> DetailType.INVENTORY_STOCK
                "sku" -> DetailType.SKU
                else -> {
                    Log.e("AppNavigation", "Unknown detail type: $typeStr")
                    // Navigate back to main screen on unknown type
                    LaunchedEffect(Unit) {
                        navController.navigate("main") {
                            popUpTo("main") { inclusive = true }
                        }
                    }
                    return@composable
                }
            }
            
            Log.d("AppNavigation", "Valid navigation parameters, showing DetailScreen for $detailType")
            
            DetailScreen(
                detailType = detailType,
                identifier = identifier.trim(),
                onNavigateBack = { 
                    Log.d("AppNavigation", "Navigating back from DetailScreen")
                    navController.popBackStack() 
                },
                onNavigateToDetails = { newDetailType, newIdentifier ->
                    if (newIdentifier.isNotBlank()) {
                        Log.d("AppNavigation", "Navigating to new details: $newDetailType, $newIdentifier")
                        navController.navigate("details/${newDetailType.name.lowercase()}/$newIdentifier")
                    } else {
                        Log.e("AppNavigation", "Attempted navigation with blank identifier")
                    }
                },
                onPurgeCache = { tagUid ->
                    Log.d("AppNavigation", "Cache purge requested for tagUid: $tagUid")
                    // Handle cache purging if needed
                    // This could call the existing cache management functionality
                }
            )
        }
        }
    }
}<|MERGE_RESOLUTION|>--- conflicted
+++ resolved
@@ -123,17 +123,14 @@
         composable("settings") {
             SettingsScreen(
                 onNavigateBack = { navController.popBackStack() },
-<<<<<<< HEAD
-                onNavigateToComponents = { navController.navigate("components") }
+                onNavigateToComponents = { navController.navigate("components") },
+                blePermissionHandler = blePermissionHandler
             )
         }
         
         composable("components") {
             PhysicalComponentsScreen(
                 onNavigateBack = { navController.popBackStack() }
-=======
-                blePermissionHandler = blePermissionHandler
->>>>>>> 00fef4ba
             )
         }
         
