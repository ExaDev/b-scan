--- conflicted
+++ resolved
@@ -1,15 +1,11 @@
 package com.bscan.ui.screens
 
-import androidx.activity.compose.rememberLauncherForActivityResult
-import androidx.activity.result.contract.ActivityResultContracts
 import androidx.compose.foundation.layout.*
 import androidx.compose.foundation.lazy.LazyColumn
-import androidx.compose.foundation.text.KeyboardOptions
+import androidx.compose.foundation.lazy.items
 import androidx.compose.material.icons.Icons
 import androidx.compose.material.icons.automirrored.filled.ArrowBack
-import androidx.compose.material.icons.filled.Settings
-import androidx.compose.material.icons.filled.CheckCircle
-import androidx.compose.material.icons.filled.Delete
+import androidx.compose.material.icons.filled.*
 import androidx.compose.material3.*
 import androidx.compose.runtime.*
 import androidx.compose.ui.Alignment
@@ -31,16 +27,12 @@
 import com.bscan.repository.UserPreferencesRepository
 import com.bscan.ui.components.MaterialDisplayMode
 import com.bscan.ui.components.FilamentColorBox
-<<<<<<< HEAD
 import com.bscan.repository.PhysicalComponentRepository
-// SpoolWeightRepository removed - using PhysicalComponentRepository instead
-=======
 import com.bscan.ble.BlePermissionHandler
 import com.bscan.ble.BleScalesManager
 import com.bscan.ble.ScaleConnectionState
 import com.bscan.ble.ScaleCommandResult
 import androidx.lifecycle.compose.collectAsStateWithLifecycle
->>>>>>> 00fef4ba
 import kotlinx.coroutines.launch
 import java.time.LocalDate
 import java.time.format.DateTimeFormatter
@@ -49,11 +41,8 @@
 @Composable
 fun SettingsScreen(
     onNavigateBack: () -> Unit,
-<<<<<<< HEAD
     onNavigateToComponents: () -> Unit = {},
-=======
     blePermissionHandler: BlePermissionHandler,
->>>>>>> 00fef4ba
     modifier: Modifier = Modifier
 ) {
     val context = LocalContext.current
@@ -63,131 +52,14 @@
     val physicalComponentRepository = remember { PhysicalComponentRepository(context) }
     val scope = rememberCoroutineScope()
     
-    // UI State
-    var isPopulating by remember { mutableStateOf(false) }
-    var isClearing by remember { mutableStateOf(false) }
-    var isExporting by remember { mutableStateOf(false) }
-    var isImporting by remember { mutableStateOf(false) }
-    var showSuccessMessage by remember { mutableStateOf(false) }
-    var successMessage by remember { mutableStateOf("") }
-    
-    // UI Preferences State
+    // Physical component stats
+    val allComponents = remember { physicalComponentRepository.getAllComponents() }
+    val userDefinedComponents = remember { allComponents.filter { it.isUserDefined } }
+    val builtInComponents = remember { allComponents.filter { !it.isUserDefined } }
+    val totalComponents = allComponents.size
+    
+    // Material display mode state
     var materialDisplayMode by remember { mutableStateOf(userPrefsRepository.getMaterialDisplayMode()) }
-    
-    // Spool Weight State
-    // Physical Components State
-    var totalComponents by remember { mutableStateOf(0) }
-    var userDefinedComponents by remember { mutableStateOf(0) }
-    var builtInComponents by remember { mutableStateOf(0) }
-    
-    // Configuration State
-    var generationMode by remember { mutableStateOf(DataGenerationMode.COMPLETE_COVERAGE) }
-    var spoolCount by remember { mutableStateOf("10") }
-    var additionalSpools by remember { mutableStateOf("50") }
-    var minScans by remember { mutableStateOf("1") }
-    var maxScans by remember { mutableStateOf("5") }
-    var generatedCount by remember { mutableStateOf(0) }
-    
-    // Export/Import State
-    var exportScope by remember { mutableStateOf(ExportScope.ALL_DATA) }
-    var importMode by remember { mutableStateOf(ImportMode.MERGE_WITH_EXISTING) }
-    var fromDate by remember { mutableStateOf<LocalDate?>(null) }
-    var toDate by remember { mutableStateOf<LocalDate?>(null) }
-    var showImportPreview by remember { mutableStateOf(false) }
-    var importPreviewData by remember { mutableStateOf<ExportPreviewData?>(null) }
-    var pendingImportUri by remember { mutableStateOf<android.net.Uri?>(null) }
-    
-    // Load scan statistics
-    var totalScans by remember { mutableStateOf(0) }
-    var totalSpools by remember { mutableStateOf(0) }
-    
-    LaunchedEffect(Unit) {
-        generatedCount = repository.getHistoryCount()
-        totalScans = repository.getAllEncryptedScans().size + repository.getAllDecryptedScans().size
-        // Calculate unique spools by tray UID from successful decrypted scans
-        val uniqueTrayUids = repository.getSuccessfulDecryptedScans()
-            .mapNotNull { scan -> 
-                scan.decryptedBlocks[9]?.substring(0, 32) // First 16 bytes as hex
-            }
-            .distinct()
-        totalSpools = uniqueTrayUids.size
-        
-        // Load physical components data
-        val allComponents = physicalComponentRepository.getFixedComponents()
-        totalComponents = allComponents.size
-        userDefinedComponents = physicalComponentRepository.getUserDefinedComponents().size
-        builtInComponents = physicalComponentRepository.getBuiltInComponents().size
-    }
-    
-    // Export file picker
-    val exportLauncher = rememberLauncherForActivityResult(
-        contract = ActivityResultContracts.CreateDocument("application/json")
-    ) { uri ->
-        uri?.let { exportUri ->
-            scope.launch {
-                isExporting = true
-                try {
-                    val fromDateTime = fromDate?.atStartOfDay()
-                    val toDateTime = toDate?.atTime(23, 59, 59)
-                    
-                    val result = exportManager.exportData(
-                        repository = repository,
-                        uri = exportUri,
-                        scope = exportScope,
-                        fromDate = fromDateTime,
-                        toDate = toDateTime,
-                        selectedTrayUids = emptyList() // Not implemented yet
-                    )
-                    
-                    result.fold(
-                        onSuccess = { message ->
-                            successMessage = message
-                            showSuccessMessage = true
-                        },
-                        onFailure = { error ->
-                            successMessage = "Export failed: ${error.message}"
-                            showSuccessMessage = true
-                        }
-                    )
-                } finally {
-                    isExporting = false
-                }
-            }
-        }
-    }
-    
-    // Import file picker
-    val importLauncher = rememberLauncherForActivityResult(
-        contract = ActivityResultContracts.OpenDocument()
-    ) { uri ->
-        uri?.let { importUri ->
-            scope.launch {
-                // Validate and preview the file first
-                val result = exportManager.validateImportFile(importUri)
-                result.fold(
-                    onSuccess = { exportData ->
-                        val dateFormatter = DateTimeFormatter.ofPattern("dd MMM yyyy HH:mm")
-                        importPreviewData = ExportPreviewData(
-                            filename = exportData.deviceInfo.exportedBy + "_" + exportData.exportDate.format(DateTimeFormatter.ofPattern("yyyyMMdd_HHmmss")),
-                            totalScans = exportData.encryptedScans.size + exportData.decryptedScans.size,
-                            encryptedScans = exportData.encryptedScans.size,
-                            decryptedScans = exportData.decryptedScans.size,
-                            uniqueSpools = exportData.statistics.uniqueSpools,
-                            dateRange = "${exportData.statistics.dateRange.from?.format(dateFormatter) ?: "Unknown"} to ${exportData.statistics.dateRange.to?.format(dateFormatter) ?: "Unknown"}",
-                            fileVersion = exportData.version,
-                            exportDate = exportData.exportDate.format(dateFormatter)
-                        )
-                        pendingImportUri = importUri
-                        showImportPreview = true
-                    },
-                    onFailure = { error ->
-                        successMessage = "File validation failed: ${error.message}"
-                        showSuccessMessage = true
-                    }
-                )
-            }
-        }
-    }
     
     Scaffold(
         topBar = {
@@ -195,35 +67,32 @@
                 title = { Text("Settings") },
                 navigationIcon = {
                     IconButton(onClick = onNavigateBack) {
-                        Icon(
-                            imageVector = Icons.AutoMirrored.Filled.ArrowBack,
-                            contentDescription = "Navigate back"
-                        )
+                        Icon(Icons.AutoMirrored.Filled.ArrowBack, contentDescription = "Back")
                     }
                 }
             )
-        },
-        modifier = modifier
+        }
     ) { paddingValues ->
         LazyColumn(
-            modifier = Modifier
+            modifier = modifier
                 .fillMaxSize()
                 .padding(paddingValues)
-                .padding(24.dp),
-            verticalArrangement = Arrangement.spacedBy(16.dp)
+                .padding(horizontal = 20.dp),
+            verticalArrangement = Arrangement.spacedBy(20.dp),
+            contentPadding = PaddingValues(vertical = 20.dp)
         ) {
             item {
                 Text(
-                    text = "Display Preferences",
+                    text = "Display",
                     style = MaterialTheme.typography.headlineSmall,
                     fontWeight = FontWeight.Medium
                 )
             }
             
             item {
-                MaterialDisplayPreferenceCard(
+                MaterialDisplayCard(
                     currentMode = materialDisplayMode,
-                    onModeChange = { mode ->
+                    onModeChanged = { mode ->
                         materialDisplayMode = mode
                         userPrefsRepository.setMaterialDisplayMode(mode)
                     }
@@ -232,28 +101,33 @@
             
             item {
                 Text(
-<<<<<<< HEAD
                     text = "Physical Components",
-=======
-                    text = "BLE Scales",
->>>>>>> 00fef4ba
                     style = MaterialTheme.typography.headlineSmall,
                     fontWeight = FontWeight.Medium
                 )
             }
             
             item {
-<<<<<<< HEAD
                 PhysicalComponentsManagementCard(
                     totalComponents = totalComponents,
-                    userDefinedComponents = userDefinedComponents,
-                    builtInComponents = builtInComponents,
+                    userDefinedComponents = userDefinedComponents.size,
+                    builtInComponents = builtInComponents.size,
                     onManageComponents = onNavigateToComponents
-=======
+                )
+            }
+            
+            item {
+                Text(
+                    text = "BLE Scales",
+                    style = MaterialTheme.typography.headlineSmall,
+                    fontWeight = FontWeight.Medium
+                )
+            }
+            
+            item {
                 BleScalesPreferenceCard(
                     userPrefsRepository = userPrefsRepository,
                     blePermissionHandler = blePermissionHandler
->>>>>>> 00fef4ba
                 )
             }
             
@@ -267,491 +141,37 @@
             
             item {
                 ExportImportCard(
-                    scanCount = totalScans,
-                    spoolCount = totalSpools,
-                    isExporting = isExporting,
-                    isImporting = isImporting,
-                    exportScope = exportScope,
-                    importMode = importMode,
-                    fromDate = fromDate,
-                    toDate = toDate,
-                    previewData = importPreviewData,
-                    showPreview = showImportPreview,
-                    onExportScopeChange = { exportScope = it },
-                    onImportModeChange = { importMode = it },
-                    onFromDateChange = { fromDate = it },
-                    onToDateChange = { toDate = it },
-                    onExportClick = {
-                        if (exportScope != ExportScope.SELECTED_SPOOLS) {
-                            val filename = exportManager.generateExportFilename()
-                            exportLauncher.launch(filename)
-                        } else {
-                            successMessage = "Spool selection not yet implemented. Please use 'All data' or 'Date range'."
-                            showSuccessMessage = true
-                        }
-                    },
-                    onImportClick = {
-                        importLauncher.launch(arrayOf("application/json"))
-                    },
-                    onConfirmImport = {
-                        pendingImportUri?.let { uri ->
-                            scope.launch {
-                                isImporting = true
-                                try {
-                                    val result = exportManager.importData(repository, uri, importMode)
-                                    result.fold(
-                                        onSuccess = { importResult ->
-                                            if (importResult.success) {
-                                                successMessage = importResult.message
-                                                // Refresh scan counts
-                                                totalScans = repository.getAllEncryptedScans().size + repository.getAllDecryptedScans().size
-                                                val uniqueTrayUids = repository.getSuccessfulDecryptedScans()
-                                                    .mapNotNull { scan -> 
-                                                        scan.decryptedBlocks[9]?.substring(0, 32)
-                                                    }
-                                                    .distinct()
-                                                totalSpools = uniqueTrayUids.size
-                                            } else {
-                                                successMessage = importResult.message
-                                            }
-                                            showSuccessMessage = true
-                                        },
-                                        onFailure = { error ->
-                                            successMessage = "Import failed: ${error.message}"
-                                            showSuccessMessage = true
-                                        }
-                                    )
-                                } finally {
-                                    isImporting = false
-                                    showImportPreview = false
-                                    importPreviewData = null
-                                    pendingImportUri = null
-                                }
-                            }
-                        }
-                    },
-                    onCancelImport = {
-                        showImportPreview = false
-                        importPreviewData = null
-                        pendingImportUri = null
-                    }
-                )
-            }
-            
-            // Legacy spool weight management section removed
+                    repository = repository,
+                    exportManager = exportManager
+                )
+            }
             
             item {
                 Text(
-                    text = "Development Tools",
+                    text = "Sample Data",
                     style = MaterialTheme.typography.headlineSmall,
                     fontWeight = FontWeight.Medium
                 )
             }
             
             item {
-                SampleDataCard(
-                    generationMode = generationMode,
-                    spoolCount = spoolCount,
-                    additionalSpools = additionalSpools,
-                    minScans = minScans,
-                    maxScans = maxScans,
-                    isPopulating = isPopulating,
-                    generatedCount = generatedCount,
-                    onGenerationModeChange = { generationMode = it },
-                    onSpoolCountChange = { spoolCount = it },
-                    onAdditionalSpoolsChange = { additionalSpools = it },
-                    onMinScansChange = { minScans = it },
-                    onMaxScansChange = { maxScans = it },
-                    onPopulateClick = {
-                        scope.launch {
-                            isPopulating = true
-                            try {
-                                val generator = SampleDataGenerator()
-                                val stats = when (generationMode) {
-                                    DataGenerationMode.COMPLETE_COVERAGE -> {
-                                        val additional = additionalSpools.toIntOrNull() ?: 50
-                                        val min = minScans.toIntOrNull() ?: 1
-                                        val max = maxScans.toIntOrNull() ?: 5
-                                        generator.generateWithCompleteSkuCoverage(repository, additional, min, max)
-                                    }
-                                    DataGenerationMode.RANDOM_SAMPLE -> {
-                                        val count = spoolCount.toIntOrNull() ?: 10
-                                        val min = minScans.toIntOrNull() ?: 1
-                                        val max = maxScans.toIntOrNull() ?: 10
-                                        generator.generateRandomSample(repository, count, min, max)
-                                    }
-                                    DataGenerationMode.MINIMAL_COVERAGE -> {
-                                        generator.generateMinimalCoverage(repository)
-                                    }
-                                }
-                                
-                                generatedCount = repository.getHistoryCount()
-                                
-                                successMessage = when (generationMode) {
-                                    DataGenerationMode.COMPLETE_COVERAGE -> 
-                                        "Generated ${stats.totalScans} scans covering all ${stats.skusCovered} SKUs across ${stats.totalSpools} spools! (${(stats.successRate * 100).toInt()}% success rate)"
-                                    DataGenerationMode.RANDOM_SAMPLE -> 
-                                        "Generated ${stats.totalScans} scans across ${stats.totalSpools} random spools covering ${stats.skusCovered} SKUs! (${(stats.successRate * 100).toInt()}% success rate)"
-                                    DataGenerationMode.MINIMAL_COVERAGE -> 
-                                        "Generated minimal dataset: ${stats.totalScans} scans covering all ${stats.skusCovered} SKUs! (${(stats.successRate * 100).toInt()}% success rate)"
-                                }
-                                showSuccessMessage = true
-                            } finally {
-                                isPopulating = false
-                            }
-                        }
-                    }
-                )
-            }
-            
-            item {
-                ClearDataCard(
-                    generatedCount = generatedCount,
-                    isClearing = isClearing,
-                    onClearClick = {
-                        scope.launch {
-                            isClearing = true
-                            try {
-                                repository.clearHistory()
-                                generatedCount = 0
-                                // Refresh scan counts
-                                totalScans = 0
-                                totalSpools = 0
-                                successMessage = "Generated data cleared successfully!"
-                                showSuccessMessage = true
-                            } finally {
-                                isClearing = false
-                            }
-                        }
-                    }
-                )
-            }
-            
-            if (showSuccessMessage) {
-                item {
-                    Card(
-                        colors = CardDefaults.cardColors(
-                            containerColor = MaterialTheme.colorScheme.primaryContainer
-                        )
-                    ) {
-                        Row(
-                            modifier = Modifier
-                                .fillMaxWidth()
-                                .padding(16.dp),
-                            verticalAlignment = Alignment.CenterVertically
-                        ) {
-                            Icon(
-                                imageVector = Icons.Default.CheckCircle,
-                                contentDescription = null,
-                                tint = MaterialTheme.colorScheme.primary
-                            )
-                            Spacer(modifier = Modifier.width(12.dp))
-                            Text(
-                                text = successMessage,
-                                style = MaterialTheme.typography.bodyMedium,
-                                color = MaterialTheme.colorScheme.onPrimaryContainer
-                            )
-                        }
-                    }
-                    
-                    LaunchedEffect(Unit) {
-                        kotlinx.coroutines.delay(3000)
-                        showSuccessMessage = false
-                    }
-                }
+                SampleDataCard(repository = repository)
             }
         }
     }
 }
 
-@OptIn(ExperimentalMaterial3Api::class)
+/**
+ * Card for material display preferences
+ */
 @Composable
-private fun SampleDataCard(
-    generationMode: DataGenerationMode,
-    spoolCount: String,
-    additionalSpools: String,
-    minScans: String,
-    maxScans: String,
-    isPopulating: Boolean,
-    generatedCount: Int,
-    onGenerationModeChange: (DataGenerationMode) -> Unit,
-    onSpoolCountChange: (String) -> Unit,
-    onAdditionalSpoolsChange: (String) -> Unit,
-    onMinScansChange: (String) -> Unit,
-    onMaxScansChange: (String) -> Unit,
-    onPopulateClick: () -> Unit
+private fun MaterialDisplayCard(
+    currentMode: MaterialDisplayMode,
+    onModeChanged: (MaterialDisplayMode) -> Unit,
+    modifier: Modifier = Modifier
 ) {
     Card(
-        modifier = Modifier.fillMaxWidth(),
-        elevation = CardDefaults.cardElevation(defaultElevation = 2.dp)
-    ) {
-        Column(
-            modifier = Modifier.padding(20.dp),
-            verticalArrangement = Arrangement.spacedBy(16.dp)
-        ) {
-            Text(
-                text = "Sample Data Generation",
-                style = MaterialTheme.typography.titleMedium,
-                fontWeight = FontWeight.Medium
-            )
-            
-            // Mode Selection
-            Column(
-                verticalArrangement = Arrangement.spacedBy(8.dp)
-            ) {
-                Text(
-                    text = "Generation Mode",
-                    style = MaterialTheme.typography.labelMedium,
-                    fontWeight = FontWeight.Medium
-                )
-                
-                DataGenerationMode.values().forEach { mode ->
-                    Row(
-                        modifier = Modifier.fillMaxWidth(),
-                        verticalAlignment = Alignment.CenterVertically
-                    ) {
-                        RadioButton(
-                            selected = generationMode == mode,
-                            onClick = { onGenerationModeChange(mode) }
-                        )
-                        Spacer(modifier = Modifier.width(8.dp))
-                        Column(modifier = Modifier.weight(1f)) {
-                            Text(
-                                text = mode.displayName,
-                                style = MaterialTheme.typography.bodyMedium,
-                                fontWeight = FontWeight.Medium
-                            )
-                            Text(
-                                text = mode.description,
-                                style = MaterialTheme.typography.bodySmall,
-                                color = MaterialTheme.colorScheme.onSurfaceVariant
-                            )
-                        }
-                    }
-                }
-            }
-            
-            // Coverage Information
-            when (generationMode) {
-                DataGenerationMode.COMPLETE_COVERAGE -> {
-                    Card(
-                        colors = CardDefaults.cardColors(
-                            containerColor = MaterialTheme.colorScheme.primaryContainer.copy(alpha = 0.3f)
-                        )
-                    ) {
-                        Column(
-                            modifier = Modifier.padding(12.dp)
-                        ) {
-                            Text(
-                                text = "✓ All ${BambuProductDatabase.getProductCount()} SKUs will have at least one tag scanned",
-                                style = MaterialTheme.typography.bodySmall,
-                                color = MaterialTheme.colorScheme.onSurfaceVariant
-                            )
-                            Text(
-                                text = "✓ Each spool has 2 tags, we might have scanned both (~30% chance)",
-                                style = MaterialTheme.typography.bodySmall,
-                                color = MaterialTheme.colorScheme.onSurfaceVariant
-                            )
-                            Text(
-                                text = "✓ Additional random spools provide realistic variety",
-                                style = MaterialTheme.typography.bodySmall,
-                                color = MaterialTheme.colorScheme.onSurfaceVariant
-                            )
-                        }
-                    }
-                }
-                DataGenerationMode.RANDOM_SAMPLE -> {
-                    Card(
-                        colors = CardDefaults.cardColors(
-                            containerColor = MaterialTheme.colorScheme.errorContainer.copy(alpha = 0.3f)
-                        )
-                    ) {
-                        Text(
-                            text = "⚠ May not cover all SKUs. Consider Complete Coverage for comprehensive testing.",
-                            style = MaterialTheme.typography.bodySmall,
-                            color = MaterialTheme.colorScheme.onSurfaceVariant,
-                            modifier = Modifier.padding(12.dp)
-                        )
-                    }
-                }
-                DataGenerationMode.MINIMAL_COVERAGE -> {
-                    Card(
-                        colors = CardDefaults.cardColors(
-                            containerColor = MaterialTheme.colorScheme.surfaceVariant.copy(alpha = 0.5f)
-                        )
-                    ) {
-                        Text(
-                            text = "Minimal dataset: One tag scan per SKU (spools have 2 tags each)",
-                            style = MaterialTheme.typography.bodySmall,
-                            color = MaterialTheme.colorScheme.onSurfaceVariant,
-                            modifier = Modifier.padding(12.dp)
-                        )
-                    }
-                }
-            }
-            
-            // Configuration Fields
-            when (generationMode) {
-                DataGenerationMode.COMPLETE_COVERAGE -> {
-                    Row(
-                        modifier = Modifier.fillMaxWidth(),
-                        horizontalArrangement = Arrangement.spacedBy(12.dp)
-                    ) {
-                        OutlinedTextField(
-                            value = additionalSpools,
-                            onValueChange = onAdditionalSpoolsChange,
-                            label = { Text("Additional Random Spools") },
-                            modifier = Modifier.weight(1f),
-                            keyboardOptions = KeyboardOptions(keyboardType = KeyboardType.Number),
-                            singleLine = true
-                        )
-                        OutlinedTextField(
-                            value = minScans,
-                            onValueChange = onMinScansChange,
-                            label = { Text("Min Scans per Tag") },
-                            modifier = Modifier.weight(1f),
-                            keyboardOptions = KeyboardOptions(keyboardType = KeyboardType.Number),
-                            singleLine = true
-                        )
-                        OutlinedTextField(
-                            value = maxScans,
-                            onValueChange = onMaxScansChange,
-                            label = { Text("Max Scans per Tag") },
-                            modifier = Modifier.weight(1f),
-                            keyboardOptions = KeyboardOptions(keyboardType = KeyboardType.Number),
-                            singleLine = true
-                        )
-                    }
-                }
-                DataGenerationMode.RANDOM_SAMPLE -> {
-                    Row(
-                        modifier = Modifier.fillMaxWidth(),
-                        horizontalArrangement = Arrangement.spacedBy(12.dp)
-                    ) {
-                        OutlinedTextField(
-                            value = spoolCount,
-                            onValueChange = onSpoolCountChange,
-                            label = { Text("Number of Random Spools") },
-                            modifier = Modifier.weight(1f),
-                            keyboardOptions = KeyboardOptions(keyboardType = KeyboardType.Number),
-                            singleLine = true
-                        )
-                        OutlinedTextField(
-                            value = minScans,
-                            onValueChange = onMinScansChange,
-                            label = { Text("Min Scans per Tag") },
-                            modifier = Modifier.weight(1f),
-                            keyboardOptions = KeyboardOptions(keyboardType = KeyboardType.Number),
-                            singleLine = true
-                        )
-                        OutlinedTextField(
-                            value = maxScans,
-                            onValueChange = onMaxScansChange,
-                            label = { Text("Max Scans per Tag") },
-                            modifier = Modifier.weight(1f),
-                            keyboardOptions = KeyboardOptions(keyboardType = KeyboardType.Number),
-                            singleLine = true
-                        )
-                    }
-                }
-                DataGenerationMode.MINIMAL_COVERAGE -> {
-                    // No configuration needed for minimal coverage
-                }
-            }
-            
-            if (generatedCount > 0) {
-                Text(
-                    text = "Currently $generatedCount generated scan entries in database",
-                    style = MaterialTheme.typography.bodySmall,
-                    color = MaterialTheme.colorScheme.primary
-                )
-            }
-            
-            Button(
-                onClick = onPopulateClick,
-                enabled = !isPopulating,
-                modifier = Modifier.align(Alignment.Start)
-            ) {
-                if (isPopulating) {
-                    CircularProgressIndicator(
-                        modifier = Modifier.size(16.dp),
-                        strokeWidth = 2.dp
-                    )
-                    Spacer(modifier = Modifier.width(8.dp))
-                }
-                Text(if (isPopulating) "Generating..." else "Generate Sample Data")
-            }
-        }
-    }
-}
-
-@OptIn(ExperimentalMaterial3Api::class)
-@Composable
-private fun ClearDataCard(
-    generatedCount: Int,
-    isClearing: Boolean,
-    onClearClick: () -> Unit
-) {
-    Card(
-        modifier = Modifier.fillMaxWidth(),
-        elevation = CardDefaults.cardElevation(defaultElevation = 2.dp)
-    ) {
-        Column(
-            modifier = Modifier.padding(20.dp),
-            verticalArrangement = Arrangement.spacedBy(12.dp)
-        ) {
-            Text(
-                text = "Data Management",
-                style = MaterialTheme.typography.titleMedium,
-                fontWeight = FontWeight.Medium
-            )
-            
-            Text(
-                text = "Clear only generated sample data, preserving real scan history.",
-                style = MaterialTheme.typography.bodyMedium,
-                color = MaterialTheme.colorScheme.onSurfaceVariant
-            )
-            
-            if (generatedCount > 0) {
-                Text(
-                    text = "$generatedCount generated entries will be removed",
-                    style = MaterialTheme.typography.bodySmall,
-                    color = MaterialTheme.colorScheme.error
-                )
-            }
-            
-            OutlinedButton(
-                onClick = onClearClick,
-                enabled = !isClearing && generatedCount > 0,
-                modifier = Modifier.align(Alignment.Start)
-            ) {
-                if (isClearing) {
-                    CircularProgressIndicator(
-                        modifier = Modifier.size(16.dp),
-                        strokeWidth = 2.dp
-                    )
-                    Spacer(modifier = Modifier.width(8.dp))
-                } else {
-                    Icon(
-                        imageVector = Icons.Default.Delete,
-                        contentDescription = null,
-                        modifier = Modifier.size(16.dp)
-                    )
-                    Spacer(modifier = Modifier.width(8.dp))
-                }
-                Text(if (isClearing) "Clearing..." else "Clear Generated Data")
-            }
-        }
-    }
-}
-
-@Composable
-private fun MaterialDisplayPreferenceCard(
-    currentMode: MaterialDisplayMode,
-    onModeChange: (MaterialDisplayMode) -> Unit
-) {
-    Card(
-        modifier = Modifier.fillMaxWidth(),
+        modifier = modifier.fillMaxWidth(),
         elevation = CardDefaults.cardElevation(defaultElevation = 2.dp)
     ) {
         Column(
@@ -765,105 +185,64 @@
             )
             
             Text(
-                text = "Choose how material types are displayed in filament color boxes",
+                text = "How filament materials are visually distinguished",
                 style = MaterialTheme.typography.bodyMedium,
                 color = MaterialTheme.colorScheme.onSurfaceVariant
             )
             
-            // Preview samples
-            Row(
-                modifier = Modifier.fillMaxWidth(),
-                horizontalArrangement = Arrangement.SpaceEvenly
-            ) {
-                Column(
-                    horizontalAlignment = Alignment.CenterHorizontally
+            // Display mode options
+            MaterialDisplayMode.entries.forEach { mode ->
+                Row(
+                    modifier = Modifier.fillMaxWidth(),
+                    verticalAlignment = Alignment.CenterVertically
                 ) {
-                    Text(
-                        text = "Shapes",
-                        style = MaterialTheme.typography.labelMedium,
-                        color = MaterialTheme.colorScheme.onSurfaceVariant
+                    RadioButton(
+                        selected = currentMode == mode,
+                        onClick = { onModeChanged(mode) }
                     )
-                    Spacer(modifier = Modifier.height(8.dp))
-                    Row(horizontalArrangement = Arrangement.spacedBy(4.dp)) {
+                    
+                    Column(
+                        modifier = Modifier
+                            .weight(1f)
+                            .padding(start = 12.dp)
+                    ) {
+                        Text(
+                            text = mode.displayName,
+                            style = MaterialTheme.typography.bodyLarge,
+                            fontWeight = if (currentMode == mode) FontWeight.Medium else FontWeight.Normal
+                        )
+                        
+                        Text(
+                            text = mode.description,
+                            style = MaterialTheme.typography.bodySmall,
+                            color = MaterialTheme.colorScheme.onSurfaceVariant
+                        )
+                    }
+                    
+                    // Sample display
+                    Row(
+                        horizontalArrangement = Arrangement.spacedBy(4.dp)
+                    ) {
                         FilamentColorBox(
-                            colorHex = "#FF4444",
-                            filamentType = "PLA Basic",
-                            size = 32.dp,
-                            displayMode = MaterialDisplayMode.SHAPES
-                        )
+                            colorHex = "#FF6B35",
+                            materialType = "PLA",
+                            size = 24.dp,
+                            materialDisplayMode = mode
+                        )
+                        
                         FilamentColorBox(
-                            colorHex = "#44FF44",
-                            filamentType = "PETG Basic",
-                            size = 32.dp,
-                            displayMode = MaterialDisplayMode.SHAPES
-                        )
+                            colorHex = "#4A90E2",
+                            materialType = "PETG", 
+                            size = 24.dp,
+                            materialDisplayMode = mode
+                        )
+                        
                         FilamentColorBox(
-                            colorHex = "#4444FF",
-                            filamentType = "ABS",
-                            size = 32.dp,
-                            displayMode = MaterialDisplayMode.SHAPES
-                        )
-                    }
-                }
-                
-                Column(
-                    horizontalAlignment = Alignment.CenterHorizontally
-                ) {
-                    Text(
-                        text = "Text Labels",
-                        style = MaterialTheme.typography.labelMedium,
-                        color = MaterialTheme.colorScheme.onSurfaceVariant
-                    )
-                    Spacer(modifier = Modifier.height(8.dp))
-                    Row(horizontalArrangement = Arrangement.spacedBy(4.dp)) {
-                        FilamentColorBox(
-                            colorHex = "#FF4444",
-                            filamentType = "PLA Basic",
-                            size = 32.dp,
-                            displayMode = MaterialDisplayMode.TEXT_LABELS
-                        )
-                        FilamentColorBox(
-                            colorHex = "#44FF44",
-                            filamentType = "PETG Basic",
-                            size = 32.dp,
-                            displayMode = MaterialDisplayMode.TEXT_LABELS
-                        )
-                        FilamentColorBox(
-                            colorHex = "#4444FF",
-                            filamentType = "ABS",
-                            size = 32.dp,
-                            displayMode = MaterialDisplayMode.TEXT_LABELS
-                        )
-                    }
-                }
-            }
-            
-            // Mode Selection
-            Column(
-                verticalArrangement = Arrangement.spacedBy(8.dp)
-            ) {
-                MaterialDisplayMode.values().forEach { mode ->
-                    Row(
-                        modifier = Modifier.fillMaxWidth(),
-                        verticalAlignment = Alignment.CenterVertically
-                    ) {
-                        RadioButton(
-                            selected = currentMode == mode,
-                            onClick = { onModeChange(mode) }
-                        )
-                        Spacer(modifier = Modifier.width(8.dp))
-                        Column(modifier = Modifier.weight(1f)) {
-                            Text(
-                                text = mode.displayName,
-                                style = MaterialTheme.typography.bodyMedium,
-                                fontWeight = FontWeight.Medium
-                            )
-                            Text(
-                                text = mode.description,
-                                style = MaterialTheme.typography.bodySmall,
-                                color = MaterialTheme.colorScheme.onSurfaceVariant
-                            )
-                        }
+                            colorHex = "#7B68EE",
+                            materialType = "ABS",
+                            size = 24.dp,
+                            materialDisplayMode = mode
+                        )
                     }
                 }
             }
@@ -871,7 +250,6 @@
     }
 }
 
-<<<<<<< HEAD
 /**
  * Card for managing physical components
  */
@@ -888,41 +266,39 @@
         elevation = CardDefaults.cardElevation(defaultElevation = 2.dp)
     ) {
         Column(
-            modifier = Modifier.padding(16.dp),
-            verticalArrangement = Arrangement.spacedBy(12.dp)
+            modifier = Modifier.padding(20.dp),
+            verticalArrangement = Arrangement.spacedBy(16.dp)
         ) {
             Text(
-                text = "Component Management",
+                text = "Component Inventory",
                 style = MaterialTheme.typography.titleMedium,
-                fontWeight = FontWeight.Medium,
-                color = MaterialTheme.colorScheme.primary
+                fontWeight = FontWeight.Medium
             )
             
             Text(
-                text = "Manage the physical components used for inventory tracking",
+                text = "Manage physical components used in inventory calculations",
                 style = MaterialTheme.typography.bodyMedium,
-                color = MaterialTheme.colorScheme.onSurface
+                color = MaterialTheme.colorScheme.onSurfaceVariant
             )
             
-            // Component statistics
+            // Statistics
             Row(
                 modifier = Modifier.fillMaxWidth(),
                 horizontalArrangement = Arrangement.SpaceEvenly
             ) {
                 ComponentStatistic(
-                    label = "Total",
-                    value = totalComponents.toString(),
-                    modifier = Modifier.weight(1f)
-                )
+                    label = "Total Components",
+                    value = totalComponents.toString()
+                )
+                
                 ComponentStatistic(
-                    label = "Built-in",
-                    value = builtInComponents.toString(),
-                    modifier = Modifier.weight(1f)
-                )
+                    label = "User-Defined",
+                    value = userDefinedComponents.toString()
+                )
+                
                 ComponentStatistic(
-                    label = "User-created",
-                    value = userDefinedComponents.toString(),
-                    modifier = Modifier.weight(1f)
+                    label = "Built-In",
+                    value = builtInComponents.toString()
                 )
             }
             
@@ -938,30 +314,6 @@
     }
 }
 
-@Composable
-private fun ComponentStatistic(
-    label: String,
-    value: String,
-    modifier: Modifier = Modifier
-) {
-    Column(
-        modifier = modifier,
-        horizontalAlignment = Alignment.CenterHorizontally
-    ) {
-        Text(
-            text = value,
-            style = MaterialTheme.typography.headlineSmall,
-            fontWeight = FontWeight.Bold,
-            color = MaterialTheme.colorScheme.primary
-        )
-        Text(
-            text = label,
-            style = MaterialTheme.typography.bodySmall,
-            color = MaterialTheme.colorScheme.onSurfaceVariant
-        )
-    }
-}
-=======
 @Composable
 private fun BleScalesPreferenceCard(
     userPrefsRepository: UserPreferencesRepository,
@@ -1548,4 +900,239 @@
         }
     }
 }
->>>>>>> 00fef4ba
+
+@Composable
+private fun ComponentStatistic(
+    label: String,
+    value: String,
+    modifier: Modifier = Modifier
+) {
+    Column(
+        modifier = modifier,
+        horizontalAlignment = Alignment.CenterHorizontally
+    ) {
+        Text(
+            text = value,
+            style = MaterialTheme.typography.headlineSmall,
+            fontWeight = FontWeight.Bold,
+            color = MaterialTheme.colorScheme.primary
+        )
+        Text(
+            text = label,
+            style = MaterialTheme.typography.bodySmall,
+            color = MaterialTheme.colorScheme.onSurfaceVariant
+        )
+    }
+}
+
+/**
+ * Card for generating sample data
+ */
+@Composable
+private fun SampleDataCard(
+    repository: ScanHistoryRepository,
+    modifier: Modifier = Modifier
+) {
+    val context = LocalContext.current
+    val scope = rememberCoroutineScope()
+    
+    var isGenerating by remember { mutableStateOf(false) }
+    var selectedMode by remember { mutableStateOf(DataGenerationMode.COMPLETE_COVERAGE) }
+    var sampleCount by remember { mutableStateOf(25) }
+    var generateFromDate by remember { mutableStateOf(LocalDate.now().minusDays(30)) }
+    var generateToDate by remember { mutableStateOf(LocalDate.now()) }
+    var showAdvancedOptions by remember { mutableStateOf(false) }
+    
+    val dateFormatter = DateTimeFormatter.ofPattern("dd/MM/yyyy")
+    
+    Card(
+        modifier = modifier.fillMaxWidth(),
+        elevation = CardDefaults.cardElevation(defaultElevation = 2.dp)
+    ) {
+        Column(
+            modifier = Modifier.padding(20.dp),
+            verticalArrangement = Arrangement.spacedBy(16.dp)
+        ) {
+            Text(
+                text = "Sample Data Generator",
+                style = MaterialTheme.typography.titleMedium,
+                fontWeight = FontWeight.Medium
+            )
+            
+            Text(
+                text = "Generate realistic scan data for testing and demonstration",
+                style = MaterialTheme.typography.bodyMedium,
+                color = MaterialTheme.colorScheme.onSurfaceVariant
+            )
+            
+            // Generation mode selection
+            Text(
+                text = "Generation Mode",
+                style = MaterialTheme.typography.bodyMedium,
+                fontWeight = FontWeight.Medium
+            )
+            
+            DataGenerationMode.entries.forEach { mode ->
+                Row(
+                    modifier = Modifier.fillMaxWidth(),
+                    verticalAlignment = Alignment.CenterVertically
+                ) {
+                    RadioButton(
+                        selected = selectedMode == mode,
+                        onClick = { selectedMode = mode }
+                    )
+                    
+                    Column(
+                        modifier = Modifier.padding(start = 12.dp)
+                    ) {
+                        Text(
+                            text = mode.displayName,
+                            style = MaterialTheme.typography.bodyLarge
+                        )
+                        Text(
+                            text = mode.description,
+                            style = MaterialTheme.typography.bodySmall,
+                            color = MaterialTheme.colorScheme.onSurfaceVariant
+                        )
+                    }
+                }
+            }
+            
+            // Advanced options toggle
+            TextButton(
+                onClick = { showAdvancedOptions = !showAdvancedOptions }
+            ) {
+                Text(
+                    if (showAdvancedOptions) "Hide Advanced Options" else "Show Advanced Options"
+                )
+                Icon(
+                    if (showAdvancedOptions) Icons.Default.ExpandLess else Icons.Default.ExpandMore,
+                    contentDescription = null
+                )
+            }
+            
+            if (showAdvancedOptions) {
+                // Sample count (only for non-complete coverage modes)
+                if (selectedMode != DataGenerationMode.COMPLETE_COVERAGE) {
+                    OutlinedTextField(
+                        value = sampleCount.toString(),
+                        onValueChange = { value ->
+                            value.toIntOrNull()?.let { count ->
+                                sampleCount = count.coerceIn(1, 500)
+                            }
+                        },
+                        label = { Text("Sample Count") },
+                        keyboardOptions = androidx.compose.foundation.text.KeyboardOptions(
+                            keyboardType = KeyboardType.Number
+                        ),
+                        modifier = Modifier.fillMaxWidth()
+                    )
+                }
+                
+                // Date range
+                Row(
+                    modifier = Modifier.fillMaxWidth(),
+                    horizontalArrangement = Arrangement.spacedBy(8.dp)
+                ) {
+                    OutlinedTextField(
+                        value = generateFromDate.format(dateFormatter),
+                        onValueChange = { /* Read-only for now */ },
+                        label = { Text("From Date") },
+                        readOnly = true,
+                        modifier = Modifier.weight(1f)
+                    )
+                    
+                    OutlinedTextField(
+                        value = generateToDate.format(dateFormatter),
+                        onValueChange = { /* Read-only for now */ },
+                        label = { Text("To Date") },
+                        readOnly = true,
+                        modifier = Modifier.weight(1f)
+                    )
+                }
+            }
+            
+            // Generation info
+            when (selectedMode) {
+                DataGenerationMode.COMPLETE_COVERAGE -> {
+                    val totalSkus = BambuProductDatabase.getAllProducts().size
+                    Text(
+                        text = "Will generate samples for all $totalSkus known Bambu Lab products",
+                        style = MaterialTheme.typography.bodySmall,
+                        color = MaterialTheme.colorScheme.primary
+                    )
+                }
+                DataGenerationMode.RANDOM_SAMPLE -> {
+                    Text(
+                        text = "Will generate $sampleCount random samples from available products",
+                        style = MaterialTheme.typography.bodySmall,
+                        color = MaterialTheme.colorScheme.primary
+                    )
+                }
+                DataGenerationMode.MINIMAL_COVERAGE -> {
+                    Text(
+                        text = "Will generate $sampleCount samples focusing on most common materials",
+                        style = MaterialTheme.typography.bodySmall,
+                        color = MaterialTheme.colorScheme.primary
+                    )
+                }
+            }
+            
+            // Generate button
+            Button(
+                onClick = {
+                    scope.launch {
+                        isGenerating = true
+                        try {
+                            val generator = SampleDataGenerator()
+                            val samples = when (selectedMode) {
+                                DataGenerationMode.COMPLETE_COVERAGE -> {
+                                    generator.generateCompleteCoverageSamples(
+                                        startDate = generateFromDate,
+                                        endDate = generateToDate
+                                    )
+                                }
+                                DataGenerationMode.RANDOM_SAMPLE -> {
+                                    generator.generateRandomSamples(
+                                        count = sampleCount,
+                                        startDate = generateFromDate,
+                                        endDate = generateToDate
+                                    )
+                                }
+                                DataGenerationMode.MINIMAL_COVERAGE -> {
+                                    generator.generateMinimalCoverageSamples(
+                                        count = sampleCount,
+                                        startDate = generateFromDate,
+                                        endDate = generateToDate
+                                    )
+                                }
+                            }
+                            
+                            // Save samples to repository
+                            samples.forEach { sample ->
+                                repository.saveScan(sample.encryptedScan, sample.decryptedScan)
+                            }
+                        } finally {
+                            isGenerating = false
+                        }
+                    }
+                },
+                enabled = !isGenerating,
+                modifier = Modifier.fillMaxWidth()
+            ) {
+                if (isGenerating) {
+                    CircularProgressIndicator(
+                        modifier = Modifier.size(16.dp),
+                        strokeWidth = 2.dp
+                    )
+                    Spacer(modifier = Modifier.width(8.dp))
+                    Text("Generating...")
+                } else {
+                    Icon(Icons.Default.DataArray, contentDescription = null)
+                    Spacer(modifier = Modifier.width(8.dp))
+                    Text("Generate Sample Data")
+                }
+            }
+        }
+    }
+}